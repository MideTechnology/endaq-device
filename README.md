--- conflicted
+++ resolved
@@ -28,19 +28,10 @@
 
 ## Documentation
 *Note: the documentation is currently a work in progress.*
-<<<<<<< HEAD
 
 The docs for this package can be found [here](https://mide-technology-endaq-device.readthedocs-hosted.com/en/latest/).
 
 To locally build the [Sphinx](https://www.sphinx-doc.org) documentation from a clone of the repo:
-=======
-<!--
-The docs for this package can be found [here](https://docs.endaq.com/en/latest/).
--->
-
-The documentation is built using [Sphinx](https://www.sphinx-doc.org). To build the documentation,
-clone the repo and use the following steps:
->>>>>>> 0f681168
 1. `cd <repo root dir>`
 2. `pip install -e .[docs]`
 3. `pip install -r ./docs/requirements.txt`   
