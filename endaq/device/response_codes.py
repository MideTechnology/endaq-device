--- conflicted
+++ resolved
@@ -27,10 +27,7 @@
     ERR_BUSY = -10  #: Communication channel is busy
     ERR_INVALID_COMMAND = -20  #: Badly formed command
     ERR_BAD_LOCK_ID = -21 #: Command Lock ID invalid
-<<<<<<< HEAD
-=======
     ERR_BAD_INFO_INDEX = -22  #: Unknown GetInfo/SetInfo index, or info is read or write only.
->>>>>>> e3eb2a25
     ERR_UNKNOWN_COMMAND = -30  #: Command not recognized
     ERR_BAD_PAYLOAD = -40  #: Command payload is bad
     ERR_BAD_EBML = -50  #: Command EBML is malformed
