"""
Functions for detecting, identifying, and retrieving information about
data-logging devices.
"""

__author__ = "David Stokes"
__copyright__ = "Copyright 2024 Mide Technology Corporation"

import os
from pathlib import Path
import string
from threading import RLock
from typing import Dict, List, Optional, Union
from weakref import WeakValueDictionary

import logging
logger = logging.getLogger(__name__)
# logger.setLevel(logging.DEBUG)

import ebmlite.core
from idelib.dataset import Dataset

from .base import Recorder, os_specific
from .command_interfaces import SerialCommandInterface
from .devinfo import SerialDeviceInfo
from .exceptions import *
from .endaq import EndaqS, EndaqW
from .response_codes import DeviceStatusCode
from .slamstick import SlamStickX, SlamStickC, SlamStickS
from .types import Drive, Filename, Epoch

# ============================================================================
#
# ============================================================================

<<<<<<< HEAD
__version__ = "1.3.1b1"
=======
__version__ = "1.3.1"
>>>>>>> e5538afc

__all__ = ('CommandError', 'ConfigError', 'ConfigVersionError',
           'DeviceError', 'DeviceTimeout', 'UnsupportedFeature',
           'deviceChanged', 'findDevice', 'fromRecording',
           'getDevices', 'getRecorder', 'isRecorder', 'onRecorder',
           'Recorder', 'EndaqS', 'EndaqW', 'SlamStickX', 'SlamStickC',
           'SlamStickS')

# ============================================================================
# EBML schema path modification
# ============================================================================

SCHEMA_PATH = "{endaq.device}/schemata"

# Ensure the `idelib` schemata are in the schema path (for idelib <= 3.2.4)
if "{idelib}/schemata" not in ebmlite.core.SCHEMA_PATH:
    ebmlite.core.SCHEMA_PATH.insert(0, "{idelib}/schemata")

# Add this package's schema to `ebmlite` schema search path, after
# `idelib`'s. This is a workaround for issue with legacy schema installed by
# earlier versions (can probably be removed after beta).
if SCHEMA_PATH not in ebmlite.core.SCHEMA_PATH:
    _idx = ebmlite.core.SCHEMA_PATH.index("{idelib}/schemata") + 1
    ebmlite.core.SCHEMA_PATH.insert(_idx, SCHEMA_PATH)

# ============================================================================
#
# ============================================================================

# Known classes or recorder. Checks are performed in the specified order, so
# put the ones with more general `isRecorder()` methods (i.e. superclasses)
# after the more specific ones. `SlamStickC` is first, since it is now sold
# as Sx-D16 but has the old SlamStick hardware, but the naming convention
# matches that of `EndaqS`. The base `Recorder` should be last.
RECORDER_TYPES = [SlamStickC, EndaqS, EndaqW, SlamStickS, SlamStickX, Recorder]

# Cache of previously seen recorders, to prevent redundant instantiations.
# Keyed by the hash of the recorders DEVINFO (or equivalent).
RECORDERS = {}

# Another cache of recorders, keyed by serial number. Used when discovering
# remote devices that don't immediately have DEVINFO accessible.
RECORDERS_BY_SN = WeakValueDictionary()

# Max number of cached recorders. Probably not needed, but just in case.
RECORDER_CACHE_SIZE = 100

# Lock to prevent contention (primarily with the recorder cache). Several
# classes have their own 'busy' locks as well.
_module_busy = RLock()


# ============================================================================
# Platform-specific stuff. 
# ============================================================================

def getRecorder(path: Filename,
                update: bool = False,
                strict: bool = True) -> Union[Recorder, None]:
    """ Get a specific recorder by its path.

        :param path: The filesystem path to the recorder's root directory.
        :param update: If `True`, update the path of known devices if they
            have changed (e.g., their drive letter or mount point changed
            after a device reset).
        :param strict: If `False`, only the directory structure within `path`
            is used to identify a recorder. If `True`, non-FAT file systems
            will be automatically rejected.
        :return: An instance of a :class:`~.endaq.device.Recorder` subclass,
            or `None` if the path is not a recorder.
    """
    global RECORDERS, RECORDERS_BY_SN

    dev = None

    with _module_busy:
        for rtype in RECORDER_TYPES:
            if rtype.isRecorder(path, strict=strict):
                # Get existing recorder if it has already been instantiated.
                devhash = rtype._getHash(path)
                dev = RECORDERS.pop(devhash, None)
                if not dev:
                    dev = rtype(path, strict=strict)
                else:
                    # Clear DEVINFO-getter, in case device was previously remote
                    dev._devinfo = None

                if devhash:
                    RECORDERS[devhash] = dev

                    # Path has changed. Note that the hash does not include
                    # path, in case a device rebooted and remounted with a
                    # different mount point/drive letter.
                    if update and dev.path != path:
                        dev.path = path

                RECORDERS_BY_SN[dev.serialInt] = dev

                break

        # Remove old cached devices. Ordered dictionaries assumed!
        if len(RECORDERS) > RECORDER_CACHE_SIZE:
            for k in list(RECORDERS.keys())[-RECORDER_CACHE_SIZE:]:
                del RECORDERS[k]

        return dev


def deviceChanged(recordersOnly: bool = True,
                  clear: bool = False) -> bool:
    """ Returns `True` if a drive has been connected or disconnected since
        the last call to :meth:`~.endaq.device.deviceChanged`.
        
        :param recordersOnly: If `False`, any change to the mounted drives
            is reported as a change. If `True`, the mounted drives are checked
            and `True` is only returned if the change occurred to a recorder.
            Checking for recorders only takes marginally more time.
        :param clear: If `True`, clear the cache of previously-detected
            drives and devices.
    """
    return os_specific.deviceChanged(recordersOnly, RECORDER_TYPES, clear=clear)


def getDeviceList(strict: bool = True) -> List[Drive]:
    """ Get a list of local data recorders, as their respective path (or the
        drive letter under Windows).

        :param strict: If `False`, only the directory structure is used
            to identify a recorder. If `True`, non-FAT file systems will
            be automatically rejected.
        :return: A list of `Drive` objects (named tuples containing the
            drive path, label, and other low-level filesystem info).
    """
    return os_specific.getDeviceList(RECORDER_TYPES, strict=strict)


def getDevices(paths: Optional[List[Filename]] = None,
               unmounted: bool = True,
               update: bool = True,
               strict: bool = True) -> List[Recorder]:
    """ Get a list of data recorder objects.
    
        :param paths: A list of specific paths to recording devices.
            Defaults to all found devices (as returned by
            :meth:`~.endaq.device.getDeviceList`).
        :param unmounted: If `True`, include devices connected by USB
            and responsive to commands but not appearing as drives.
            Note: Not all devices/firmware versions support this.
        :param update: If `True`, update the path of known devices if they
            have changed (e.g., their drive letter or mount point changed
            after a device reset).
        :param strict: If `False`, only the directory structure is used
            to identify a recorder. If `True`, non-FAT file systems and
            non-removable media will be automatically rejected.
        :return: A list of instances of `Recorder` subclasses.
    """
    global RECORDERS, RECORDERS_BY_SN

    with _module_busy:
        if paths is None:
            paths = getDeviceList(strict=strict)
        else:
            if isinstance(paths, (str, bytes, bytearray, Path)):
                paths = [paths]

        result = set()

        for path in paths:
            dev = getRecorder(path, update=update, strict=strict)
            if dev is not None:
                result.add(dev)

        if unmounted:
            for dev in getSerialDevices(known=RECORDERS_BY_SN):
                if not dev.available:
                    dev.path = None
                result.add(dev)
                RECORDERS.pop(hash(dev), None)
                RECORDERS[hash(dev)] = dev
                RECORDERS_BY_SN[dev.serialInt] = dev

        return sorted(result, key=lambda x: x.path or '\uffff')


def findDevice(sn: Optional[Union[str, int]] = None,
               chipId: Optional[Union[str, int]] = None,
               paths: Optional[List[Filename]] = None,
               unmounted: bool = False,
               update: bool = False,
               strict: bool = True) -> Union[Recorder, None]:
    """ Find a specific recorder by serial number or unique chip ID. One or
        the other must be provided, but not both. Note that early firmware
        versions do not report the device's chip ID.

        :param sn: The serial number of the recorder to find. Cannot be used
            with `chipId`. It can be an integer or a formatted serial number
            string (e.g., `12345` or `"S00012345"`).
        :param chipId: The chip ID of the recorder to find. Cannot be used
            with `sn`. It can be an integer or a hex string. Note that
            `chipId` cannot be used to find SlamStick and older enDAQ S
            devices (prior to hardware revision 2.0), as they do not report
            their chip ID.
        :param paths: A list of specific paths to recording devices.
            Defaults to all found devices (as returned by
            :meth:`~.endaq.device.getDeviceList`).
        :param unmounted: If `True`, include devices connected by USB
            and responsive to commands but not appearing as drives.
            Note: Not all devices/firmware versions support this.
        :param update: If `True`, update the path of known devices if they
            have changed (e.g., their drive letter or mount point changed
            after a device reset).
        :param strict: If `False`, only the directory structure is used
            to identify a recorder. If `True`, non-FAT file systems will
            be automatically rejected.
        :return: An instance of a :class:`~.endaq.device.Recorder` subclass
            representing the device with the specified serial number or chip
            ID, or `None` if it cannot be found.
    """
    with _module_busy:
        if sn and chipId:
            raise ValueError('Either a serial number or chip ID is required, not both')
        elif sn is None and chipId is None:
            raise ValueError('Either a serial number or chip ID is required')

        if isinstance(sn, str):
            sn = sn.lstrip(string.ascii_letters+"0")
            if not sn:
                sn = 0
            sn = int(sn)

        if isinstance(chipId, str):
            chipId = int(chipId, 16)

        for d in getDevices(paths, update=update, strict=strict, unmounted=unmounted):
            if sn is not None and d.serialInt == sn:
                return d
            elif chipId is not None and d.chipId == chipId:
                return d

        return None


# ============================================================================
# 
# ============================================================================

def isRecorder(path: Filename,
               strict: bool = True) -> bool:
    """ Determine if the given path is a recording device.

        :param path: The filesystem path to check.
        :param strict: If `False`, only the directory structure within `path`
            is used to identify a recorder. If `True`, non-FAT file systems
            will be automatically rejected.
    """
    with _module_busy:
        for t in RECORDER_TYPES:
            if t.isRecorder(path, strict=strict):
                return True
        return False


def onRecorder(path: Filename, strict: bool = True) -> bool:
    """ Returns the root directory of a recorder from a path to a directory or
        file on that recorder. It can be used to test whether a file is on
        a recorder. `False` is returned if the path is not on a recorder.
        The test is only whether the path refers to a recorder, not whether
        the path or file actually exists; if you need to know if the path
        is valid, perform your own checks first.
        
        :param path: The full path/name of a file.
        :param strict: If `False`, only the directory structure within `path`
            is used to identify a recorder. If `True`, non-FAT file systems
            will be automatically rejected.
        :return: The path to the root directory of a recorder (e.g. the drive
            letter in Windows) if the path is to a subdirectory on a recording 
            device, `False` if not.
    """
    oldp = None
    path = os.path.realpath(path)
    while path != oldp:
        if isRecorder(path, strict=strict):
            return path
        oldp = path
        path = os.path.dirname(path)
    return False


def fromRecording(doc: Dataset) -> Recorder:
    """ Create a 'virtual' recorder from the data contained in a recording
        file.

        :param doc: An imported IDE recording. Note that very old IDE files
            may not contain the metadata requires to create a `virtual`
            device.
    """
    productName = doc.recorderInfo.get('ProductName')
    if not productName:
        productName = doc.recorderInfo.get('PartNumber')
    if productName is None:
        raise TypeError("Could not create virtual recorder from file "
                        "(no ProductName or PartNumber in metadata)")
    recType = None
    for rec in RECORDER_TYPES:
        if rec._matchName(productName):
            recType = rec
            break
    if recType is None:
        return None
    return recType.fromRecording(doc)


# ============================================================================
# 
# ============================================================================

def getSerialDevices(known: Optional[Dict[int, Recorder]] = None,
                     strict: bool = True) -> List[Recorder]:
    """ Find all recorders with a serial command interface (and firmware
        that supports retrieving device metadata via that interface).

        :param known: A dictionary of known `Recorder` instances, keyed by
            device serial number.
        :param strict: If `True`, check the USB serial port VID and PID to
            see if they belong to a known type of device.
        :return: A list of `Recorder` instances found.
    """
    if known is None:
        known = {}

    devices = []

    # Dummy recorder and command interface to retrieve DEVINFO
    fake = Recorder(None)
    fake.command = SerialCommandInterface(fake)

    for port, sn in SerialCommandInterface._possibleRecorders(strict=strict):
        if sn in known:
            devices.append(known[sn])
            continue

        fake.command.port = None
        fake._snInt, fake._sn = sn, str(sn)

        with _module_busy:
            try:
                logger.debug(f'Getting info for SN {sn} via serial')
                info = fake.command._getInfo(0, index=False)
                if not info:
                    logger.debug(f'No info returned by SN {sn}, continuing')
                    continue
                for devtype in RECORDER_TYPES:
                    if devtype._isRecorder(info):
                        device = devtype(None, devinfo=info)
                        device.command = SerialCommandInterface(device)
                        device._devinfo = SerialDeviceInfo(device)
                        devices.append(device)
                        break
            except CommandError as err:
                if err.errno != DeviceStatusCode.ERR_INVALID_COMMAND:
                    logger.debug(f'Unexpected {type(err).__name__} getting info for {sn}: {err}')
                continue

    return devices<|MERGE_RESOLUTION|>--- conflicted
+++ resolved
@@ -33,11 +33,7 @@
 #
 # ============================================================================
 
-<<<<<<< HEAD
-__version__ = "1.3.1b1"
-=======
 __version__ = "1.3.1"
->>>>>>> e5538afc
 
 __all__ = ('CommandError', 'ConfigError', 'ConfigVersionError',
            'DeviceError', 'DeviceTimeout', 'UnsupportedFeature',
